<?xml version="1.0" encoding="UTF-8"?>
<!-- Copyright (C) 2009 The Android Open Source Project

     Licensed under the Apache License, Version 2.0 (the "License");
     you may not use this file except in compliance with the License.
     You may obtain a copy of the License at

          http://www.apache.org/licenses/LICENSE-2.0

     Unless required by applicable law or agreed to in writing, software
     distributed under the License is distributed on an "AS IS" BASIS,
     WITHOUT WARRANTIES OR CONDITIONS OF ANY KIND, either express or implied.
     See the License for the specific language governing permissions and
     limitations under the License.
-->
<resources xmlns:android="http://schemas.android.com/apk/res/android"
    xmlns:xliff="urn:oasis:names:tc:xliff:document:1.2">
<<<<<<< HEAD
    <string name="voiceDialer">"语音拨号器"</string>
    <string name="tool_tip_title">"您是否知道..."</string>
    <string name="tool_tip_message">"长按绿色的呼叫按钮可打开语音拨号器。"</string>
    <string name="examples">" 示例："<b>\n"“打电话给张山”"\n"“拨打张山的住宅电话”"\n"“呼叫语音邮件”"\n"“拨打 (866) 555 0123”"\n"“拨打 110、120 …”"\n"“拨打 +44 7333 444 555”"\n"“重拨”"\n"“打开日历”"</b></string>
    <string name="title">"语音拨号器"</string>
    <string name="initializing">"正在启动。"</string>
    <string name="listening">"正在接听..."</string>
    <string name="please_try_again">"请重试。"</string>
    <string name="recognition_error">"您也可以尝试重新开机。"</string>
    <string name="at_home">" 住宅电话"</string>
    <string name="on_mobile">" 手机号码"</string>
    <string name="at_work">" 单位电话"</string>
    <string name="at_other">" 其他电话"</string>
    <string name="logging_enabled">"已启用语音拨号器记录。"</string>
    <string name="logging_disabled">"已停用语音拨号器记录。"</string>
=======
    <string name="voiceDialer" msgid="5948204210436590941">"语音拨号器"</string>
    <string name="tool_tip_title" msgid="9092247761265706709">"您是否知道..."</string>
    <string name="tool_tip_message" msgid="8624998371709530611">"长按绿色的呼叫按钮可打开语音拨号器。"</string>
    <string name="examples" msgid="2100807337052050741">" 示例："<b>\n"“呼叫张山”"\n"“拨打张山的住宅电话”"\n"“呼叫语音信箱”"\n"“拨打 (866) 555 0123”"\n"“拨打 110、120 …”"\n"“拨打 +44 7333 444 555”"\n"“重拨”"\n"“打开日历”"</b></string>
    <string name="title" msgid="60788431860720964">"语音拨号器"</string>
    <string name="initializing" msgid="3146934028021025628">"正在启动。"</string>
    <string name="listening" msgid="6886486282595802147">"正在接听..."</string>
    <string name="please_try_again" msgid="1427744152996396950">"请重试。"</string>
    <string name="recognition_error" msgid="1807947152844267364">"您也可以尝试重新开机。"</string>
    <string name="at_home" msgid="8478880812967663328">" 住宅电话"</string>
    <string name="on_mobile" msgid="5739841127369724804">" 手机号码"</string>
    <string name="at_work" msgid="2946111016850670818">" 单位电话"</string>
    <string name="at_other" msgid="1863773841760953063">" 其他电话"</string>
    <string name="logging_enabled" msgid="8702018587287436548">"已启用语音拨号器记录。"</string>
    <string name="logging_disabled" msgid="5992352601321824322">"已停用语音拨号器记录。"</string>
>>>>>>> e1aa1c07
</resources><|MERGE_RESOLUTION|>--- conflicted
+++ resolved
@@ -15,23 +15,6 @@
 -->
 <resources xmlns:android="http://schemas.android.com/apk/res/android"
     xmlns:xliff="urn:oasis:names:tc:xliff:document:1.2">
-<<<<<<< HEAD
-    <string name="voiceDialer">"语音拨号器"</string>
-    <string name="tool_tip_title">"您是否知道..."</string>
-    <string name="tool_tip_message">"长按绿色的呼叫按钮可打开语音拨号器。"</string>
-    <string name="examples">" 示例："<b>\n"“打电话给张山”"\n"“拨打张山的住宅电话”"\n"“呼叫语音邮件”"\n"“拨打 (866) 555 0123”"\n"“拨打 110、120 …”"\n"“拨打 +44 7333 444 555”"\n"“重拨”"\n"“打开日历”"</b></string>
-    <string name="title">"语音拨号器"</string>
-    <string name="initializing">"正在启动。"</string>
-    <string name="listening">"正在接听..."</string>
-    <string name="please_try_again">"请重试。"</string>
-    <string name="recognition_error">"您也可以尝试重新开机。"</string>
-    <string name="at_home">" 住宅电话"</string>
-    <string name="on_mobile">" 手机号码"</string>
-    <string name="at_work">" 单位电话"</string>
-    <string name="at_other">" 其他电话"</string>
-    <string name="logging_enabled">"已启用语音拨号器记录。"</string>
-    <string name="logging_disabled">"已停用语音拨号器记录。"</string>
-=======
     <string name="voiceDialer" msgid="5948204210436590941">"语音拨号器"</string>
     <string name="tool_tip_title" msgid="9092247761265706709">"您是否知道..."</string>
     <string name="tool_tip_message" msgid="8624998371709530611">"长按绿色的呼叫按钮可打开语音拨号器。"</string>
@@ -47,5 +30,4 @@
     <string name="at_other" msgid="1863773841760953063">" 其他电话"</string>
     <string name="logging_enabled" msgid="8702018587287436548">"已启用语音拨号器记录。"</string>
     <string name="logging_disabled" msgid="5992352601321824322">"已停用语音拨号器记录。"</string>
->>>>>>> e1aa1c07
 </resources>